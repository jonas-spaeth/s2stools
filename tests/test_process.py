--- conflicted
+++ resolved
@@ -1,6 +1,5 @@
 import numpy as np
 import xarray as xr
-<<<<<<< HEAD
 from s2stools.process import (
     s2sparser,
     add_model_cycle_ecmwf,
@@ -8,14 +7,11 @@
     concat_era5_before_s2s,
     stack_fc,
     stack_ensfc,
+    reft_hc_year_to_fc_init_date,
     combine_s2s_and_reanalysis,
     _infer_reftime_from_filename,
 )
 from tests.utils import DATA_PATH
-=======
-from s2stools.process import s2sparser, add_model_cycle_ecmwf, add_validtime, concat_era5_before_s2s, stack_fc, \
-    stack_ensfc, reft_hc_year_to_fc_init_date, combine_s2s_and_reanalysis, _infer_reftime_from_filename
->>>>>>> 081bc4ad
 
 
 def test_s2sparser():
@@ -79,7 +75,7 @@
 def test_reft_hc_year_to_fc_init_date():
     ds = xr.open_mfdataset("data/s2s*hc_*.nc", preprocess=s2sparser)
     ds_fc_init_date = reft_hc_year_to_fc_init_date(ds)
-    assert 'fc_init_date' in ds_fc_init_date.dims
+    assert "fc_init_date" in ds_fc_init_date.dims
     # check if #hc_years * #reftimes = #fc_init_dates
     N_hc = ds.hc_year.size
     N_reft = ds.reftime.size
