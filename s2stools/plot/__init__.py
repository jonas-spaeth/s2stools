--- conflicted
+++ resolved
@@ -1,8 +1,4 @@
 from ._format import *
 from ._utils import *
 from ._composite import *
-<<<<<<< HEAD
-from . import themes
-=======
-from ._xarray import *
->>>>>>> d2f0d40f
+from ._xarray import *